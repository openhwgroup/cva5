--- conflicted
+++ resolved
@@ -227,7 +227,6 @@
     assign decode_phys_rs_addr[RS2] = renamer.phys_rs_addr[RS2];
     assign decode_rs_wb_group[RS1] = renamer.rs_wb_group[RS1];
     assign decode_rs_wb_group[RS2] = renamer.rs_wb_group[RS2];
-<<<<<<< HEAD
     
     //TODO: Consider ways of parameterizing so that any exception generating unit
     //can be automatically added to this expression
@@ -241,9 +240,7 @@
         if (illegal_instruction_pattern)
             decode_exception_unit = PRE_ISSUE_EXCEPTION;
     end
-=======
-
->>>>>>> efe94964
+
     ////////////////////////////////////////////////////
     //Issue
     logic [REGFILE_READ_PORTS-1:0][$clog2(CONFIG.NUM_WB_GROUPS)-1:0] issue_rs_wb_group;
