--- conflicted
+++ resolved
@@ -1,5 +1,5 @@
 /*
- * Copyright © 2020 Eric Matthews,  Lesley Shannon
+ * Copyright © 2020 Eric Matthews, Lesley Shannon
  *
  * Licensed under the Apache License, Version 2.0 (the "License");
  * you may not use this file except in compliance with the License.
@@ -22,18 +22,16 @@
 
 module register_file
 
-<<<<<<< HEAD
     import cva5_config::*;
     import riscv_types::*;
     import cva5_types::*;
-=======
-    import taiga_config::*;
-    import riscv_types::*;
-    import taiga_types::*;
->>>>>>> 9e39e076
     
-    # (
-        parameter cpu_config_t CONFIG = EXAMPLE_CONFIG
+    #(
+        parameter NUM_WB_GROUPS = 2,
+        parameter READ_PORTS = 2,
+        parameter PORT_ZERO_IS_SINGLE_CYCLE = 1,
+        parameter USE_ZERO = 0,
+        parameter type WB_PACKET_TYPE = wb_packet_t
     )
 
     (
@@ -42,49 +40,33 @@
         input gc_outputs_t gc,
 
         //decode write interface
-        input phys_addr_t decode_phys_rs_addr [REGFILE_READ_PORTS],
-        input logic [$clog2(CONFIG.NUM_WB_GROUPS)-1:0] decode_rs_wb_group [REGFILE_READ_PORTS],
+        input phys_addr_t decode_phys_rs_addr [READ_PORTS],
+        input logic [$clog2(NUM_WB_GROUPS)-1:0] decode_rs_wb_group [READ_PORTS],
         input phys_addr_t decode_phys_rd_addr,
         input logic decode_advance,
         input logic decode_uses_rd,
-<<<<<<< HEAD
-        input rs_addr_t decode_rd_addr,
+        input rs_addr_t decode_rd_addr, //Ignored if USE_ZERO
 
         //Issue interface
         register_file_issue_interface.register_file rf_issue,
 
         //Writeback
-        input wb_packet_t commit [CONFIG.NUM_WB_GROUPS],
-        input phys_addr_t wb_phys_addr [CONFIG.NUM_WB_GROUPS]
+        input WB_PACKET_TYPE commit [NUM_WB_GROUPS],
+        input phys_addr_t wb_phys_addr [NUM_WB_GROUPS]
     );
-    typedef logic [31:0] rs_data_t [REGFILE_READ_PORTS];
-    rs_data_t regfile_rs_data [CONFIG.NUM_WB_GROUPS];
+    localparam DATA_WIDTH = $bits(commit[0].data);
+    typedef logic [DATA_WIDTH-1:0] rs_data_t [READ_PORTS];
+    rs_data_t regfile_rs_data [NUM_WB_GROUPS];
     rs_data_t regfile_rs_data_r;
-    rs_data_t commit_rs_data [CONFIG.NUM_WB_GROUPS];
-    logic bypass [REGFILE_READ_PORTS];
+    rs_data_t commit_rs_data [NUM_WB_GROUPS];
+    logic bypass [READ_PORTS];
 
-    logic decode_inuse [REGFILE_READ_PORTS];
+    logic decode_inuse [READ_PORTS];
 
-    phys_addr_t inuse_read_addr [REGFILE_READ_PORTS*2];
-    logic inuse [REGFILE_READ_PORTS*2];
-    logic toggle [1+CONFIG.NUM_WB_GROUPS];
-    phys_addr_t toggle_addr [1+CONFIG.NUM_WB_GROUPS];
-=======
-
-        //Issue interface
-        register_file_issue_interface.register_file rf_issue,
-
-        //Writeback
-        input commit_packet_t commit [CONFIG.NUM_WB_GROUPS]
-    );
-    typedef logic [31:0] rs_data_set_t [REGFILE_READ_PORTS];
-    rs_data_set_t rs_data_set [CONFIG.NUM_WB_GROUPS];
-
-    logic decode_inuse [REGFILE_READ_PORTS];
-    logic decode_inuse_r [REGFILE_READ_PORTS];
-
-    genvar i;
->>>>>>> 9e39e076
+    phys_addr_t inuse_read_addr [READ_PORTS*2];
+    logic inuse [READ_PORTS*2];
+    logic toggle [1+NUM_WB_GROUPS];
+    phys_addr_t toggle_addr [1+NUM_WB_GROUPS];
     ////////////////////////////////////////////////////
     //Implementation
 
@@ -92,30 +74,29 @@
     //Phys register inuse
     //toggle ports: decode advance, single-cycle/fetch_flush, multi-cycle commit
     //read ports: rs-decode, rs-issue
-<<<<<<< HEAD
     always_comb begin
-        for (int i = 0; i < REGFILE_READ_PORTS; i++) begin
+        for (int i = 0; i < READ_PORTS; i++) begin
             inuse_read_addr[i] = decode_phys_rs_addr[i];
-            inuse_read_addr[i+REGFILE_READ_PORTS] = rf_issue.phys_rs_addr[i];
+            inuse_read_addr[i+READ_PORTS] = rf_issue.phys_rs_addr[i];
             decode_inuse[i] = inuse[i];
-            rf_issue.inuse[i] = inuse[i+REGFILE_READ_PORTS];
+            rf_issue.inuse[i] = inuse[i+READ_PORTS];
         end
         
-        toggle[0] = decode_advance & decode_uses_rd & |decode_rd_addr & ~gc.fetch_flush;
+        toggle[0] = decode_advance & decode_uses_rd & (USE_ZERO | |decode_rd_addr) & ~gc.fetch_flush;
         toggle_addr[0] = decode_phys_rd_addr;
-        toggle[1] = rf_issue.single_cycle_or_flush;
-        toggle_addr[1] = rf_issue.phys_rd_addr;
-        for (int i = 1; i < CONFIG.NUM_WB_GROUPS; i++) begin
-            toggle[i+1] = commit[i].valid & |wb_phys_addr[i];
+
+        toggle[1] = PORT_ZERO_IS_SINGLE_CYCLE ? rf_issue.single_cycle_or_flush : commit[0].valid & (USE_ZERO | |wb_phys_addr[0]);
+        toggle_addr[1] = PORT_ZERO_IS_SINGLE_CYCLE ? rf_issue.phys_rd_addr : wb_phys_addr[0];
+
+        for (int i = 1; i < NUM_WB_GROUPS; i++) begin
+            toggle[i+1] = commit[i].valid & (USE_ZERO | |wb_phys_addr[i]);
             toggle_addr[i+1] = wb_phys_addr[i];
         end
     end
     toggle_memory_set # (
         .DEPTH (64),
-        .NUM_WRITE_PORTS (1+CONFIG.NUM_WB_GROUPS),
-        .NUM_READ_PORTS (REGFILE_READ_PORTS*2),
-        .WRITE_INDEX_FOR_RESET (0),
-        .READ_INDEX_FOR_RESET (0)
+        .NUM_WRITE_PORTS (1+NUM_WB_GROUPS),
+        .NUM_READ_PORTS (READ_PORTS*2)
     ) id_inuse_toggle_mem_set
     (
         .clk (clk),
@@ -131,8 +112,8 @@
     //Register Banks
     //LUTRAM implementation
     //Read in decode stage, writeback groups muxed and output registered per regfile read port
-    generate for (genvar i = 0; i < CONFIG.NUM_WB_GROUPS; i++) begin : register_file_gen
-        lutram_1w_mr #(.DATA_TYPE(logic[31:0]), .DEPTH(64), .NUM_READ_PORTS(REGFILE_READ_PORTS))
+    generate for (genvar i = 0; i < NUM_WB_GROUPS; i++) begin : register_file_gen
+        lutram_1w_mr #(.DATA_TYPE(logic[DATA_WIDTH-1:0]), .DEPTH(64), .NUM_READ_PORTS(READ_PORTS))
         register_file_bank (
             .clk,
             .waddr(wb_phys_addr[i]),
@@ -143,9 +124,9 @@
     );
     end endgenerate
 
-    generate for (genvar i = 0; i < REGFILE_READ_PORTS; i++) begin : register_file_ff_gen
+    generate for (genvar i = 0; i < READ_PORTS; i++) begin : register_file_ff_gen
         always_ff @ (posedge clk) begin
-            if ((~|decode_phys_rs_addr[i] & decode_advance))
+            if (((~|decode_phys_rs_addr[i] & ~USE_ZERO) & decode_advance))
                 regfile_rs_data_r[i] <= '0;
             else if (decode_advance)
                 regfile_rs_data_r[i] <= regfile_rs_data[decode_rs_wb_group[i]][i];
@@ -156,8 +137,8 @@
     //Bypass registers
     //(per wb group and per read port)
     always_ff @ (posedge clk) begin
-        for (int i = 0; i < CONFIG.NUM_WB_GROUPS; i++)
-            for (int j = 0; j < REGFILE_READ_PORTS; j++)
+        for (int i = 0; i < NUM_WB_GROUPS; i++)
+            for (int j = 0; j < READ_PORTS; j++)
                 if (decode_advance | rf_issue.inuse[j])
                     commit_rs_data[i][j] <= commit[i].data;
    end
@@ -165,29 +146,28 @@
     ////////////////////////////////////////////////////
     //Register File Muxing
     //Output mux per read port: bypass wb_group registers with registerfile data a
-    localparam MUX_W = $clog2(CONFIG.NUM_WB_GROUPS+1);
+    localparam MUX_W = $clog2(NUM_WB_GROUPS+1);
 
-    typedef logic [31:0] issue_data_mux_t [2**MUX_W];
-    issue_data_mux_t issue_data_mux [REGFILE_READ_PORTS];
-    logic [MUX_W-1:0] issue_sel [REGFILE_READ_PORTS];
+    typedef logic [DATA_WIDTH-1:0] issue_data_mux_t [2**MUX_W];
+    issue_data_mux_t issue_data_mux [READ_PORTS];
+    logic [MUX_W-1:0] issue_sel [READ_PORTS];
     
     always_ff @ (posedge clk) begin
-        for (int i = 0; i < REGFILE_READ_PORTS; i++)
+        for (int i = 0; i < READ_PORTS; i++)
             if (decode_advance)
-                issue_sel[i] <= decode_inuse[i] ? decode_rs_wb_group[i] : (MUX_W)'(2**MUX_W-1);
+                issue_sel[i] <= decode_inuse[i] ? (MUX_W)'(decode_rs_wb_group[i]) : (MUX_W)'(2**MUX_W-1);
    end
 
     always_comb begin
-        for (int i = 0; i < REGFILE_READ_PORTS; i++) begin
+        for (int i = 0; i < READ_PORTS; i++) begin
             issue_data_mux[i] = '{default: 'x};
             issue_data_mux[i][2**MUX_W-1] = regfile_rs_data_r[i];
-            for (int j = 0; j < CONFIG.NUM_WB_GROUPS; j++) begin
+            for (int j = 0; j < NUM_WB_GROUPS; j++)
                 issue_data_mux[i][j] = commit_rs_data[j][i];
-            end
         end
     end
 
-    always_comb for (int i = 0; i < REGFILE_READ_PORTS; i++)
+    always_comb for (int i = 0; i < READ_PORTS; i++)
         rf_issue.data[i] = issue_data_mux[i][issue_sel[i]];
 
     ////////////////////////////////////////////////////
@@ -196,85 +176,5 @@
 
     ////////////////////////////////////////////////////
     //Assertions
-=======
-
-    toggle_memory_set # (
-        .DEPTH (64),
-        .NUM_WRITE_PORTS (3),
-        .NUM_READ_PORTS (REGFILE_READ_PORTS*2),
-        .WRITE_INDEX_FOR_RESET (0),
-        .READ_INDEX_FOR_RESET (0)
-    ) id_inuse_toggle_mem_set
-    (
-        .clk (clk),
-        .rst (rst),
-        .init_clear (gc.init_clear),
-        .toggle ('{
-            (decode_advance & decode_uses_rd & |decode_phys_rd_addr & ~gc.fetch_flush),
-            rf_issue.single_cycle_or_flush,
-            commit[1].valid
-        }),
-        .toggle_addr ('{
-            decode_phys_rd_addr, 
-            rf_issue.phys_rd_addr, 
-            commit[1].phys_addr
-        }),
-        .read_addr ('{
-            decode_phys_rs_addr[RS1], 
-            decode_phys_rs_addr[RS2], 
-            rf_issue.phys_rs_addr[RS1], 
-            rf_issue.phys_rs_addr[RS2]
-        }),
-        .in_use ('{
-            decode_inuse[RS1],
-            decode_inuse[RS2],
-            rf_issue.inuse[RS1],
-            rf_issue.inuse[RS2]
-        })
-    );
-    always_ff @ (posedge clk) begin
-        if (decode_advance)
-            decode_inuse_r <= decode_inuse;
-    end
-    ////////////////////////////////////////////////////
-    //Register Banks
-    //Implemented in seperate module as there is not universal tool support for inferring
-    //arrays of memory blocks.
-    generate for (i = 0; i < CONFIG.NUM_WB_GROUPS; i++) begin : register_file_gen
-        register_bank #(.NUM_READ_PORTS(REGFILE_READ_PORTS))
-        reg_group (
-            .clk, .rst,
-            .write_addr(commit[i].phys_addr),
-            .new_data(commit[i].data),
-            .commit(commit[i].valid & ~gc.supress_writeback),
-            .read_addr(decode_phys_rs_addr),
-            .data(rs_data_set[i])
-        );
-    end endgenerate
-
-    ////////////////////////////////////////////////////
-    //Register File Muxing
-    logic [$clog2(CONFIG.NUM_WB_GROUPS)-1:0] rs_wb_group [REGFILE_READ_PORTS];
-    logic bypass [REGFILE_READ_PORTS];
-    assign rs_wb_group = decode_advance ? decode_rs_wb_group : rf_issue.rs_wb_group;
-    assign bypass = decode_advance ? decode_inuse : decode_inuse_r;
-
-    always_ff @ (posedge clk) begin
-       for (int i = 0; i < REGFILE_READ_PORTS; i++) begin
-           if (decode_advance | rf_issue.inuse[i])
-               rf_issue.data[i] <= bypass[i] ? commit[rs_wb_group[i]].data : rs_data_set[rs_wb_group[i]][i];
-       end
-   end
-
-    ////////////////////////////////////////////////////
-    //End of Implementation
-    ////////////////////////////////////////////////////
-
-    ////////////////////////////////////////////////////
-    //Assertions
-    for (genvar i = 0; i < CONFIG.NUM_WB_GROUPS; i++) begin : write_to_rd_zero_assertion
-        assert property (@(posedge clk) disable iff (rst) (commit[i].valid) |-> (commit[i].phys_addr != 0)) else $error("write to register zero");
-    end
->>>>>>> 9e39e076
 
 endmodule