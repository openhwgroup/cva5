--- conflicted
+++ resolved
@@ -87,24 +87,13 @@
     ////////////////////////////////////////////////////
     //Interface mapping
     generate for (genvar i = 0; i < L1_CONNECTIONS; i++) begin : gen_l2_requests
-<<<<<<< HEAD
         assign l2_requests[i] = '{
             addr : l1_request[i].addr[31:2],
             rnw : l1_request[i].rnw,
-            be : l1_request[i].be,
             is_amo : l1_request[i].is_amo,
             amo_type_or_burst_size : l1_request[i].size,
             sub_id : L2_SUB_ID_W'(i)
         };
-=======
-        always_comb begin
-            l2_requests[i].addr = l1_request[i].addr[31:2];
-            l2_requests[i].rnw = l1_request[i].rnw;
-            l2_requests[i].is_amo = l1_request[i].is_amo;
-            l2_requests[i].amo_type_or_burst_size = l1_request[i].size;
-            l2_requests[i].sub_id = L2_SUB_ID_W'(i);
-        end
->>>>>>> ea96a5cc
     end endgenerate
 
     ////////////////////////////////////////////////////
