/*
 * Copyright © 2020 Eric Matthews,  Lesley Shannon
 *
 * Licensed under the Apache License, Version 2.0 (the "License");
 * you may not use this file except in compliance with the License.
 * You may obtain a copy of the License at
 *
 * http://www.apache.org/licenses/LICENSE-2.0
 *
 * Unless required by applicable law or agreed to in writing, software
 * distributed under the License is distributed on an "AS IS" BASIS,
 * WITHOUT WARRANTIES OR CONDITIONS OF ANY KIND, either express or implied.
 * See the License for the specific language governing permissions and
 * limitations under the License.
 *
 * Initial code developed under the supervision of Dr. Lesley Shannon,
 * Reconfigurable Computing Lab, Simon Fraser University.
 *
 * Author(s):
 *             Eric Matthews <ematthew@sfu.ca>
 *             Yuhui Gao <yuhuig@sfu.ca>
 */

module fp_writeback
    import taiga_config::*;
    import riscv_types::*;
    import taiga_types::*;
    import fpu_types::*;

    # (
        parameter cpu_config_t CONFIG = EXAMPLE_CONFIG,
        parameter int unsigned NUM_UNITS [FP_NUM_WB_GROUPS] = '{4},
        parameter int unsigned NUM_WB_UNITS = 6
        //parameter int unsigned EXPO_WIDTH = EXPO_WIDTH, 
        //parameter int unsigned FRAC_WIDTH = FRAC_WIDTH,
        //parameter int unsigned FLEN = 1 + EXPO_WIDTH + FRAC_WIDTH 
    )

    (
        input logic clk,
        input logic rst,
        //Unit writeback
        fp_unit_writeback_interface.wb unit_wb[NUM_WB_UNITS],
        //WB output
        output fp_wb_packet_t wb_packet [FP_NUM_WB_GROUPS],
        //FCSR output
        output fflags_writeback_t fflags_wb_packet,
        //Snoop interface (LS unit)
        output fp_wb_packet_t wb_snoop
    );

    //Writeback
    //aliases for write-back-interface signals
    logic [NUM_WB_UNITS-1:0] unit_ack [FP_NUM_WB_GROUPS];
    id_t [NUM_WB_UNITS-1:0] unit_instruction_id [FP_NUM_WB_GROUPS];

    logic [NUM_WB_UNITS-1:0] unit_done [FP_NUM_WB_GROUPS];

    typedef logic [FLEN-1:0] unit_rd_t [NUM_WB_UNITS];
    unit_rd_t unit_rd [FP_NUM_WB_GROUPS];

    logic [NUM_WB_UNITS-1:0] unit_carry [FP_NUM_WB_GROUPS];
    logic [NUM_WB_UNITS-1:0] unit_safe [FP_NUM_WB_GROUPS];
    logic [NUM_WB_UNITS-1:0] unit_hidden [FP_NUM_WB_GROUPS];
    logic [NUM_WB_UNITS-1:0] unit_expo_overflow [FP_NUM_WB_GROUPS];
    logic [NUM_WB_UNITS-1:0] unit_right_shift [FP_NUM_WB_GROUPS];
    logic [NUM_WB_UNITS-1:0] unit_subnormal [FP_NUM_WB_GROUPS];

    typedef logic [2:0] unit_rm_t;
    unit_rm_t [NUM_WB_UNITS-1:0] unit_rm [FP_NUM_WB_GROUPS];

    typedef logic [4:0] unit_fflags_t [NUM_WB_UNITS];
    unit_fflags_t unit_fflags [FP_NUM_WB_GROUPS];

    fp_shift_amt_t [NUM_WB_UNITS-1:0] unit_clz [FP_NUM_WB_GROUPS];

    grs_t [NUM_WB_UNITS-1:0] unit_grs [FP_NUM_WB_GROUPS];

    typedef logic [EXPO_WIDTH-1:0] unit_right_shift_amt_t;
    unit_right_shift_amt_t [NUM_WB_UNITS-1:0] unit_right_shift_amt [FP_NUM_WB_GROUPS];

    //Per-ID muxes for commit buffer
    logic [$clog2(NUM_WB_UNITS)-1:0] unit_sel [FP_NUM_WB_GROUPS];

    //Shared normalization
    fp_normalize_packet_t normalize_packet, normalize_packet_r;

    //Shared rounding
    fp_round_packet_t round_packet, round_packet_r;

    typedef int unsigned unit_count_t [FP_NUM_WB_GROUPS];
    function unit_count_t get_cumulative_unit_count();
    unit_count_t counts;
    int unsigned cumulative_count = 0;
    for (int i = 0; i < FP_NUM_WB_GROUPS; i++) begin
        counts[i] = cumulative_count;
        cumulative_count += NUM_UNITS[i];
    end
    return counts;
    endfunction
    
    localparam unit_count_t CUMULATIVE_NUM_UNITS = get_cumulative_unit_count();
  
    genvar i, j, k;
    ////////////////////////////////////////////////////
    //Implementation
    //Re-assigning interface inputs to array types so that they can be dynamically indexed
    generate
        for (i = 0; i < FP_NUM_WB_GROUPS; i++) begin
            for (j = 0; j < NUM_UNITS[i]; j++) begin
                assign unit_instruction_id[i][j] = unit_wb[CUMULATIVE_NUM_UNITS[i] + j].id;
                assign unit_done[i][j] = unit_wb[CUMULATIVE_NUM_UNITS[i] + j].done;
                assign unit_rm[i][j] = unit_wb[CUMULATIVE_NUM_UNITS[i] + j].rm;
                assign unit_grs[i][j] = unit_wb[CUMULATIVE_NUM_UNITS[i] + j].grs;
                assign unit_carry[i][j] = unit_wb[CUMULATIVE_NUM_UNITS[i] + j].carry;
                assign unit_safe[i][j] = unit_wb[CUMULATIVE_NUM_UNITS[i] + j].safe;
                assign unit_hidden[i][j] = unit_wb[CUMULATIVE_NUM_UNITS[i] + j].hidden;
                assign unit_clz[i][j] = unit_wb[CUMULATIVE_NUM_UNITS[i] + j].clz;
                assign unit_subnormal[i][j] = unit_wb[CUMULATIVE_NUM_UNITS[i] + j].subnormal;
                assign unit_right_shift[i][j] = unit_wb[CUMULATIVE_NUM_UNITS[i] + j].right_shift;
                assign unit_right_shift_amt[i][j] = unit_wb[CUMULATIVE_NUM_UNITS[i] + j].right_shift_amt;
                assign unit_wb[CUMULATIVE_NUM_UNITS[i] + j].ack = unit_ack[i][j];
            end
        end
    endgenerate

    //As units are selected for commit ports based on their unit ID,
    //for each additional commit port one unit can be skipped for the commit mux
    generate
        for (i = 0; i < FP_NUM_WB_GROUPS; i++) begin
            for (j = 0; j < NUM_UNITS[i]; j++) begin
                assign unit_rd[i][j] = unit_wb[CUMULATIVE_NUM_UNITS[i] + j].rd;
                assign unit_expo_overflow[i][j] = unit_wb[CUMULATIVE_NUM_UNITS[i] + j].expo_overflow;
                assign unit_fflags[i][j] = unit_wb[CUMULATIVE_NUM_UNITS[i] + j].fflags;
            end
        end
    endgenerate

    ////////////////////////////////////////////////////
    //Unit select for register file
    //Iterating through all commit ports:
    //Search for complete units (in fixed unit order)
    //Assign to a commit port, mask that unit and commit port
    generate for (i = 0; i < FP_NUM_WB_GROUPS; i++) begin
        priority_encoder
            #(.WIDTH(NUM_UNITS[i]))
        unit_done_encoder
        (
            .priority_vector (unit_done[i][NUM_UNITS[i]-1 : 0]),
            .encoded_result (unit_sel[i][NUM_UNITS[i] == 1 ? 0 : ($clog2(NUM_UNITS[i])-1) : 0])
        );
        //assign wb_packet[i].valid = |unit_done[i];
        //assign wb_packet[i].id = unit_instruction_id[i][unit_sel[i]];
        //assign wb_packet[i].data = unit_rd[i][unit_sel[i]];
    end endgenerate

    always_comb begin
        for (int i = 0; i < FP_NUM_WB_GROUPS; i++) begin
            //ID, data and rounding signals muxes
            normalize_packet.valid = |unit_done[i];
            normalize_packet.id = unit_instruction_id[i][unit_sel[i]];
            normalize_packet.data = unit_rd[i][unit_sel[i]];
            normalize_packet.expo_overflow = unit_expo_overflow[i][unit_sel[i]];
            normalize_packet.fflags =  unit_fflags[i][unit_sel[i]];
            normalize_packet.rm =  unit_rm[i][unit_sel[i]];
            normalize_packet.carry = unit_carry[i][unit_sel[i]];
            normalize_packet.safe = unit_safe[i][unit_sel[i]];
            normalize_packet.hidden = unit_hidden[i][unit_sel[i]];
            normalize_packet.grs = unit_grs[i][unit_sel[i]];
            normalize_packet.clz = unit_clz[i][unit_sel[i]];
            normalize_packet.subnormal = unit_subnormal[i][unit_sel[i]];
            normalize_packet.right_shift = unit_right_shift[i][unit_sel[i]];
            normalize_packet.right_shift_amt = unit_right_shift_amt[i][unit_sel[i]];
            //Unit Ack
            unit_ack[i] = '0;
            unit_ack[i][unit_sel[i]] = normalize_packet.valid;
        end    
    end
   
    ////////////////////////////////////////////////////
    //Shared normalzation
    logic result_sign, result_sign_norm;
    logic [EXPO_WIDTH-1:0] result_expo, result_expo_norm;
    logic expo_overflow, expo_overflow_norm;
    logic [FRAC_WIDTH-1:0] result_frac, result_frac_norm;
    logic subnormal;
    logic right_shift;
    logic [EXPO_WIDTH-1:0] right_shift_amt;
    fp_shift_amt_t clz;
    logic carry;
    logic safe;
    logic hidden, hidden_norm;
    grs_t grs, grs_norm;
    logic overflow_before_rounding;
    logic roundup;
    logic [FLEN-1:0]             result_if_overflow;

    always_ff @ (posedge clk) begin
      normalize_packet_r <= normalize_packet;
    end
    
    //unpack
    assign result_sign = normalize_packet_r.data[FLEN-1];
    assign expo_overflow = normalize_packet_r.expo_overflow;
    assign result_expo = normalize_packet_r.data[FLEN-2-:EXPO_WIDTH];
    assign result_frac = normalize_packet_r.data[FRAC_WIDTH-1:0];
    assign clz = normalize_packet_r.clz;
    assign carry = normalize_packet_r.carry;
    assign safe = normalize_packet_r.safe;
    assign hidden = normalize_packet_r.hidden;
    assign grs = normalize_packet_r.grs;
    assign subnormal = normalize_packet_r.subnormal;
    assign right_shift = normalize_packet_r.right_shift;
    assign right_shift_amt = normalize_packet_r.right_shift_amt;

    //normalization
    fp_normalize normalize_inst(
      .sign(result_sign),
      .expo(result_expo),
      .expo_overflow(expo_overflow),
      .frac(result_frac),
      .left_shift_amt(clz),
      .subnormal(subnormal),
      .right_shift(right_shift),
      .right_shift_amt(right_shift_amt),
      .hidden_bit(hidden),
      .frac_safe_bit(safe),
      .frac_carry_bit(carry),
      .grs_in(grs),
      .sign_norm(result_sign_norm),
      .expo_norm(result_expo_norm),
      .expo_overflow_norm(expo_overflow_norm),
      .frac_norm(result_frac_norm),
      .hidden_bit_norm(hidden_norm),
      .grs_norm(grs_norm),
      .overflow_before_rounding(overflow_before_rounding)
    );

    //roundup calculation
    fp_round_simplified round(
      .sign(result_sign_norm),
      .rm(normalize_packet_r.rm),
      .grs(grs_norm), 
      .lsb(result_frac_norm[0]),
      .roundup(round_packet.roundup),
      .result_if_overflow(result_if_overflow)
    );

    //prep for rounding 
    assign round_packet.valid = normalize_packet_r.valid;
    assign round_packet.data = {result_sign_norm, result_expo_norm, result_frac_norm};
<<<<<<< HEAD
    assign round_packet.expo_overflow = expo_overflow_norm;
    assign round_packet.hidden = normalize_packet_r.hidden;
=======
    assign round_packet.hidden = hidden_norm;// normalize_packet_r.hidden;
>>>>>>> 5c1c9c78
    assign round_packet.id = normalize_packet_r.id;
    assign round_packet.valid = normalize_packet_r.valid;
    assign round_packet.result_if_overflow = result_if_overflow;
    assign round_packet.fflags = {normalize_packet_r.fflags[4:1], normalize_packet_r.fflags[0] | |grs_norm};

    ////////////////////////////////////////////////////
    //Shared rounding 
    logic [FRAC_WIDTH:0]         frac_round_intermediate;
    logic                        frac_overflow, frac_overflow_placeholder;
    logic                        sign_out;
    logic [EXPO_WIDTH-1:0]       expo, expo_out;
    logic                        expo_overflow_round;
    logic [FRAC_WIDTH-1:0]       frac, frac_out;
    logic                        hidden_round;
    logic [4:0]                  fflags, fflags_out;
    logic                        wb_valid;
    logic                        overflowExp, underflowExp;

    always_ff @ (posedge clk) begin
      round_packet_r <= round_packet;
    end

    logic frac_overflow_debug;
    assign frac_overflow = &{hidden_round, frac, roundup};
    assert property (@(posedge clk) (frac_overflow|frac_overflow_debug) -> (frac_overflow_debug == frac_overflow));

    assign wb_valid = round_packet_r.valid;
    assign roundup = round_packet_r.roundup;
    assign sign_out = round_packet_r.data[FLEN-1];
    assign expo = round_packet_r.data[FLEN-2-:EXPO_WIDTH];
    assign expo_overflow_round = round_packet_r.expo_overflow;
    assign frac = round_packet_r.data[FRAC_WIDTH-1:0];
    assign hidden_round = round_packet_r.hidden;
    assign fflags = round_packet_r.fflags;
    // frac_overflow can be calculated in parallel with roundup
    assign {frac_overflow_debug, frac_round_intermediate} = {hidden_round, frac} + (FRAC_WIDTH+2)'(roundup);
    assign frac_out = frac_round_intermediate[FRAC_WIDTH-1:0] >> frac_overflow;
    assign {overflowExp, expo_out} = {expo_overflow_round, expo} + EXPO_WIDTH'(frac_overflow); 
    assign underflowExp = ~(hidden_round) & |frac_out;
    assign fflags_out = fflags[4] ? fflags : fflags | {2'b0, overflowExp, underflowExp, overflowExp}; //inexact is asserted when overflow 

    //fflags output
    assign fflags_wb_packet.valid = wb_valid;
    assign fflags_wb_packet.id = round_packet_r.id;
    assign fflags_wb_packet.fflags = fflags_out;
    
    fp_wb_packet_t functional_units_packet;
    always_comb begin
        wb_packet[0] = functional_units_packet;
    end

    assign functional_units_packet.id = round_packet_r.id;
    assign functional_units_packet.valid = wb_valid;
    assign functional_units_packet.data = overflowExp ? round_packet_r.result_if_overflow : {sign_out, expo_out, frac_out};

    ////////////////////////////////////////////////////
    //Store Forwarding Support
    //TODO: support additional writeback groups
    //currently limited to one writeback group with the
    //assumption that writeback group zero has single-cycle
    //operation
    always_ff @ (posedge clk) begin
        if (rst)
            wb_snoop.valid <= 0;
        else
            wb_snoop.valid <= wb_packet[0].valid;
    end
    always_ff @ (posedge clk) begin
        wb_snoop.data <= wb_packet[0].data;
        wb_snoop.id <= wb_packet[0].id;
    end
    
    ////////////////////////////////////////////////////
    //End of Implementation
    ////////////////////////////////////////////////////

    ////////////////////////////////////////////////////
    //Assertions
    
    ////////////////////////////////////////////////////
    //simulation 
    //track writeback ack logic
    //logic multiple_done;
    //assign multiple_done = (|unit_done[0]) ? ~$onehot(unit_done[0]) : 0;

endmodule<|MERGE_RESOLUTION|>--- conflicted
+++ resolved
@@ -249,12 +249,8 @@
     //prep for rounding 
     assign round_packet.valid = normalize_packet_r.valid;
     assign round_packet.data = {result_sign_norm, result_expo_norm, result_frac_norm};
-<<<<<<< HEAD
     assign round_packet.expo_overflow = expo_overflow_norm;
-    assign round_packet.hidden = normalize_packet_r.hidden;
-=======
-    assign round_packet.hidden = hidden_norm;// normalize_packet_r.hidden;
->>>>>>> 5c1c9c78
+    assign round_packet.hidden = hidden_norm;
     assign round_packet.id = normalize_packet_r.id;
     assign round_packet.valid = normalize_packet_r.valid;
     assign round_packet.result_if_overflow = result_if_overflow;
